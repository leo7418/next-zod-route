--- conflicted
+++ resolved
@@ -1,11 +1,6 @@
 {
-<<<<<<< HEAD
   "name": "@l.leo/next-zod-route",
-  "version": "0.5.1",
-=======
-  "name": "next-zod-route",
-  "version": "1.0.0",
->>>>>>> 08425e61
+  "version": "1.1.0",
   "description": "A zod way to define route handlers in Next.js",
   "keywords": [
     "next",
@@ -59,32 +54,28 @@
     ]
   },
   "dependencies": {
-<<<<<<< HEAD
-    "zod": "^4.0.14"
-=======
-    "zod": "^4.0.17"
->>>>>>> 08425e61
+    "zod": "^4.2.1"
   },
   "devDependencies": {
-    "@eslint/js": "^9.32.0",
-    "@swc/core": "^1.13.3",
+    "@eslint/js": "^9.39.2",
+    "@swc/core": "^1.15.7",
     "@tronite/style-guide": "^0.0.13",
-    "@types/node": "^24.1.0",
-    "@typescript-eslint/eslint-plugin": "^8.38.0",
-    "@typescript-eslint/parser": "^8.38.0",
-    "@vitest/coverage-v8": "^3.2.4",
-    "eslint": "^9.32.0",
+    "@types/node": "^25.0.3",
+    "@typescript-eslint/eslint-plugin": "^8.50.1",
+    "@typescript-eslint/parser": "^8.50.1",
+    "@vitest/coverage-v8": "^4.0.16",
+    "eslint": "^9.39.2",
     "husky": "^9.1.7",
-    "lint-staged": "^16.1.2",
+    "lint-staged": "^16.2.7",
     "parse-path": "^7.1.0",
-    "prettier": "^3.6.2",
-    "release-it": "^19.0.4",
-    "tsup": "^8.5.0",
-    "typescript": "^5.9.2",
-    "typescript-eslint": "^8.38.0",
-    "vitest": "^3.2.4"
+    "prettier": "^3.7.4",
+    "release-it": "^19.2.2",
+    "tsup": "^8.5.1",
+    "typescript": "^5.9.3",
+    "typescript-eslint": "^8.50.1",
+    "vitest": "^4.0.16"
   },
-  "packageManager": "pnpm@10.14.0",
+  "packageManager": "pnpm@10.26.2",
   "engines": {
     "node": ">=18"
   },
