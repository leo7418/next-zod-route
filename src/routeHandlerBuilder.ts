<<<<<<< HEAD
import z from 'zod';
=======
// eslint-disable-next-line import/no-named-as-default
import z from 'zod/v4';
>>>>>>> 08425e61

import type {
  HandlerFormData,
  HandlerFunction,
  HandlerServerErrorFn,
  MiddlewareFunction,
  MiddlewareResult,
  NextFunction,
  OriginalRouteHandler,
  OriginalRouteResponse,
} from './types';

/**
 * Type of the middleware function passed to a safe action client.
 */
export type MiddlewareFn<TContext, TReturnType, TMetadata = unknown> = {
  (opts: { context: TContext; request: Request; metadata?: TMetadata }): Promise<TReturnType>;
};

export class InternalRouteHandlerError extends Error {
  constructor(message: string) {
    super(message);
    this.name = 'InternalRouteHandlerError';
  }
}

export class RouteHandlerBuilder<
  TParams extends z.ZodType = z.ZodType,
  TQuery extends z.ZodType = z.ZodType,
  TBody extends z.ZodType = z.ZodType,
  TContext = {},
  TMetadata extends z.ZodType = z.ZodType,
> {
  readonly config: {
    paramsSchema: TParams;
    querySchema: TQuery;
    bodySchema: TBody;
    metadataSchema?: TMetadata;
  };

  readonly middlewares: Array<
    MiddlewareFunction<
      z.output<TParams>,
      z.output<TQuery>,
      z.output<TBody>,
      TContext,
      Record<string, unknown>,
      z.output<TMetadata>
    >
  >;

  readonly handleServerError?: HandlerServerErrorFn;
<<<<<<< HEAD
  readonly handleFormData?: HandlerFormData;
  readonly metadataValue?: z.output<TMetadata>;
=======
  readonly metadataValue?: z.infer<TMetadata>;
>>>>>>> 08425e61
  readonly contextType!: TContext;

  constructor({
    config = {
      paramsSchema: undefined as unknown as TParams,
      querySchema: undefined as unknown as TQuery,
      bodySchema: undefined as unknown as TBody,
      metadataSchema: undefined as unknown as TMetadata,
    },
    middlewares = [],
    handleServerError,
    handleFormData,
    contextType,
    metadataValue,
  }: {
    config?: {
      paramsSchema: TParams;
      querySchema: TQuery;
      bodySchema: TBody;
      metadataSchema?: TMetadata;
    };
    middlewares?: Array<
      MiddlewareFunction<
        z.output<TParams>,
        z.output<TQuery>,
        z.output<TBody>,
        TContext,
        Record<string, unknown>,
        z.output<TMetadata>
      >
    >;
    handleServerError?: HandlerServerErrorFn;
    handleFormData?: HandlerFormData;
    contextType: TContext;
    metadataValue?: z.output<TMetadata>;
  }) {
    this.config = config;
    this.middlewares = middlewares;
    this.handleServerError = handleServerError;
    this.handleFormData = handleFormData;
    this.contextType = contextType as TContext;
    this.metadataValue = metadataValue;
  }

  /**
   * Define the schema for the params
   * @param schema - The schema for the params
   * @returns A new instance of the RouteHandlerBuilder
   */
  params<T extends z.ZodType>(schema: T) {
    return new RouteHandlerBuilder<T, TQuery, TBody, TContext, TMetadata>({
      config: { ...this.config, paramsSchema: schema },
      middlewares: this.middlewares as unknown as Array<
        MiddlewareFunction<
          z.output<T>,
          z.output<TQuery>,
          z.output<TBody>,
          TContext,
          Record<string, unknown>,
          z.output<TMetadata>
        >
      >,
      handleServerError: this.handleServerError,
      handleFormData: this.handleFormData,
      contextType: this.contextType,
      metadataValue: this.metadataValue,
    });
  }

  /**
   * Define the schema for the query
   * @param schema - The schema for the query
   * @returns A new instance of the RouteHandlerBuilder
   */
  query<T extends z.ZodType>(schema: T) {
    return new RouteHandlerBuilder<TParams, T, TBody, TContext, TMetadata>({
      config: { ...this.config, querySchema: schema },
      middlewares: this.middlewares as unknown as Array<
        MiddlewareFunction<
          z.output<TParams>,
          z.output<T>,
          z.output<TBody>,
          TContext,
          Record<string, unknown>,
          z.output<TMetadata>
        >
      >,
      handleServerError: this.handleServerError,
      handleFormData: this.handleFormData,
      contextType: this.contextType,
      metadataValue: this.metadataValue,
    });
  }

  /**
   * Define the schema for the body
   * @param schema - The schema for the body
   * @returns A new instance of the RouteHandlerBuilder
   */
  body<T extends z.ZodType>(schema: T) {
    return new RouteHandlerBuilder<TParams, TQuery, T, TContext, TMetadata>({
      config: { ...this.config, bodySchema: schema },
      middlewares: this.middlewares as unknown as Array<
        MiddlewareFunction<
          z.output<TParams>,
          z.output<TQuery>,
          z.output<T>,
          TContext,
          Record<string, unknown>,
          z.output<TMetadata>
        >
      >,
      handleServerError: this.handleServerError,
      handleFormData: this.handleFormData,
      contextType: this.contextType,
      metadataValue: this.metadataValue,
    });
  }

  /**
   * Define the schema for the metadata
   * @param schema - The schema for the metadata
   * @returns A new instance of the RouteHandlerBuilder
   */
  defineMetadata<T extends z.ZodType>(schema: T) {
    return new RouteHandlerBuilder<TParams, TQuery, TBody, TContext, T>({
      config: { ...this.config, metadataSchema: schema },
<<<<<<< HEAD
      middlewares: this.middlewares as unknown as Array<
        MiddlewareFunction<
          z.output<TParams>,
          z.output<TQuery>,
          z.output<TBody>,
          TContext,
          Record<string, unknown>,
          z.output<T>
        >
      >,
      handleServerError: this.handleServerError,
      handleFormData: this.handleFormData,
=======
      middlewares: [],
      handleServerError: this.handleServerError,
>>>>>>> 08425e61
      contextType: this.contextType,
      metadataValue: undefined,
    });
  }

  /**
   * Set the metadata value for the route handler
   * @param value - The metadata value that will be passed to middlewares
   * @returns A new instance of the RouteHandlerBuilder
   */
  metadata(value: z.output<TMetadata>) {
    return new RouteHandlerBuilder<TParams, TQuery, TBody, TContext, TMetadata>({
      ...this,
      metadataValue: value,
    });
  }

  /**
   * Add a middleware to the route handler
   * @param middleware - The middleware function to be executed
   * @returns A new instance of the RouteHandlerBuilder
   */
  use<TNestContext extends Record<string, unknown>>(
    middleware: MiddlewareFunction<
      z.output<TParams>,
      z.output<TQuery>,
      z.output<TBody>,
      TContext,
      TNestContext,
      z.output<TMetadata>
    >,
  ) {
    return new RouteHandlerBuilder<TParams, TQuery, TBody, TContext & TNestContext, TMetadata>({
      ...this,
      middlewares: [...this.middlewares, middleware],
      contextType: {} as TContext & TNestContext,
    });
  }

  /**
   * Create the handler function that will be used by Next.js
   * @param handler - The handler function that will be called when the route is hit
   * @returns The original route handler that Next.js expects with the validation logic
   */
  handler<TReturn>(
    handler: HandlerFunction<
      z.output<TParams>,
      z.output<TQuery>,
      z.output<TBody>,
      TContext,
      z.output<TMetadata>,
      TReturn
    >,
  ): OriginalRouteHandler<Promise<OriginalRouteResponse<Awaited<TReturn>>>> {
    return async (request, context): Promise<OriginalRouteResponse<Awaited<TReturn>>> => {
      try {
        const url = new URL(request.url);
        let params: unknown = context?.params ? await context.params : {};
        let query: unknown = Object.fromEntries(
          [...url.searchParams.keys()].map((key) => {
            const values = url.searchParams.getAll(key);
            return values.length === 1 ? [key, values[0]] : [key, values];
          }),
        );
        let metadata = this.metadataValue;

        // Support both JSON and FormData parsing
        let body: unknown = {};
        if (request.method !== 'GET' && request.method !== 'DELETE') {
          try {
            const contentType = request.headers.get('content-type') || '';
            if (
              contentType.includes('multipart/form-data') ||
              contentType.includes('application/x-www-form-urlencoded')
            ) {
              const formData = await request.formData();
              body = this.handleFormData ? this.handleFormData(formData) : Object.fromEntries(formData.entries());
            } else {
              body = await request.json();
            }
          } catch (error) {
            if (this.config.bodySchema) {
              throw new InternalRouteHandlerError(JSON.stringify({ message: 'Invalid body', errors: error }));
            }
          }
        }

        // Validate the params against the provided schema
        if (this.config.paramsSchema) {
          const paramsResult = this.config.paramsSchema.safeParse(params);
          if (!paramsResult.success) {
            throw new InternalRouteHandlerError(
              JSON.stringify({ message: 'Invalid params', errors: paramsResult.error.issues }),
            );
          }
          params = paramsResult.data as Record<string, unknown>;
        }

        // Validate the query against the provided schema
        if (this.config.querySchema) {
          const queryResult = this.config.querySchema.safeParse(query);
          if (!queryResult.success) {
            throw new InternalRouteHandlerError(
              JSON.stringify({ message: 'Invalid query', errors: queryResult.error.issues }),
            );
          }
          query = queryResult.data;
        }

        // Validate the body against the provided schema
        if (this.config.bodySchema) {
          const bodyResult = this.config.bodySchema.safeParse(body);
          if (!bodyResult.success) {
            throw new InternalRouteHandlerError(
              JSON.stringify({ message: 'Invalid body', errors: bodyResult.error.issues }),
            );
          }
          body = bodyResult.data;
        }

        // Validate the metadata against the provided schema
        if (this.config.metadataSchema && metadata !== undefined) {
          const metadataResult = this.config.metadataSchema.safeParse(metadata);
          if (!metadataResult.success) {
            throw new InternalRouteHandlerError(
              JSON.stringify({ message: 'Invalid metadata', errors: metadataResult.error.issues }),
            );
          }
          metadata = metadataResult.data;
        }

        // Execute middleware chain
        let middlewareContext: TContext = {} as TContext;

        const executeMiddlewareChain = async (index: number): Promise<OriginalRouteResponse<Awaited<TReturn>>> => {
          if (index >= this.middlewares.length) {
            try {
              const result = await handler(request, {
                params: params as z.output<TParams>,
                query: query as z.output<TQuery>,
                body: body as z.output<TBody>,
                ctx: middlewareContext,
                metadata: metadata as z.output<TMetadata>,
              });

              if (result instanceof Response) return result as OriginalRouteResponse<Awaited<TReturn>>;

              return new Response(JSON.stringify(result), {
                status: 200,
                headers: { 'Content-Type': 'application/json' },
              }) as OriginalRouteResponse<Awaited<TReturn>>;
            } catch (error) {
              return handleError(error as Error, this.handleServerError);
            }
          }

          const middleware = this.middlewares[index];
          if (!middleware) return executeMiddlewareChain(index + 1);

          const next: NextFunction<TContext> = async (options = {}) => {
            if (options.ctx) {
              middlewareContext = { ...middlewareContext, ...options.ctx };
            }
            const result = await executeMiddlewareChain(index + 1);
            // eslint-disable-next-line @typescript-eslint/no-explicit-any
            return result as MiddlewareResult<any>;
          };

          try {
            const result = await middleware({
              request,
              params: params as z.output<TParams>,
              query: query as z.output<TQuery>,
              body: body as z.output<TBody>,
              ctx: middlewareContext,
              metadata,
              next,
            });

            if (result instanceof Response) return result as OriginalRouteResponse<Awaited<TReturn>>;

            middlewareContext = { ...middlewareContext };
            return result;
          } catch (error) {
            return handleError(error as Error, this.handleServerError);
          }
        };

        return executeMiddlewareChain(0);
      } catch (error) {
        return handleError(error as Error, this.handleServerError);
      }
    };
  }
}

const handleError = <TReturn>(
  error: Error,
  handleServerError?: HandlerServerErrorFn,
): OriginalRouteResponse<Awaited<TReturn>> => {
  if (error instanceof InternalRouteHandlerError) {
    return new Response(error.message, { status: 400 }) as OriginalRouteResponse<Awaited<TReturn>>;
  }

  if (handleServerError) {
    return handleServerError(error as Error) as OriginalRouteResponse<Awaited<TReturn>>;
  }

  return new Response(JSON.stringify({ message: 'Internal server error' }), {
    status: 500,
  }) as OriginalRouteResponse<Awaited<TReturn>>;
};<|MERGE_RESOLUTION|>--- conflicted
+++ resolved
@@ -1,9 +1,4 @@
-<<<<<<< HEAD
-import z from 'zod';
-=======
-// eslint-disable-next-line import/no-named-as-default
 import z from 'zod/v4';
->>>>>>> 08425e61
 
 import type {
   HandlerFormData,
@@ -56,12 +51,8 @@
   >;
 
   readonly handleServerError?: HandlerServerErrorFn;
-<<<<<<< HEAD
   readonly handleFormData?: HandlerFormData;
-  readonly metadataValue?: z.output<TMetadata>;
-=======
   readonly metadataValue?: z.infer<TMetadata>;
->>>>>>> 08425e61
   readonly contextType!: TContext;
 
   constructor({
@@ -111,12 +102,45 @@
    * @param schema - The schema for the params
    * @returns A new instance of the RouteHandlerBuilder
    */
-  params<T extends z.ZodType>(schema: T) {
-    return new RouteHandlerBuilder<T, TQuery, TBody, TContext, TMetadata>({
-      config: { ...this.config, paramsSchema: schema },
+  params<T extends z.ZodType>(schema: T): RouteHandlerBuilder<T, TQuery, TBody, TContext, TMetadata>;
+
+  /**
+   * Extend the existing params schema with additional fields
+   * @param schema - A Zod object schema to merge with existing params
+   * @param extend - Must be true to enable extend mode
+   * @returns A new instance of the RouteHandlerBuilder
+   * @example
+   * ```ts
+   * const userRoute = createZodRoute().params(z.object({ userId: z.string() }), true);
+   * const orgRoute = userRoute.params(z.object({ organizationId: z.string() }), true);
+   * // orgRoute now has both userId and organizationId
+   * ```
+   */
+  params<T extends z.ZodType>(
+    schema: T,
+    extend: true,
+  ): RouteHandlerBuilder<
+    TParams extends z.ZodObject<infer TParamsRaw>
+      ? T extends z.ZodObject<infer TRaw>
+        ? z.ZodObject<TParamsRaw & TRaw>
+        : T
+      : T,
+    TQuery,
+    TBody,
+    TContext,
+    TMetadata
+  >;
+
+  params<T extends z.ZodType>(schema: T, extend?: boolean) {
+    const baseSchema = this.config.paramsSchema as unknown as z.ZodObject | undefined;
+    const additionalFields = schema as unknown as z.ZodObject;
+    const finalSchema = extend && baseSchema ? baseSchema.extend(additionalFields.shape) : additionalFields;
+
+    return new RouteHandlerBuilder<typeof finalSchema, TQuery, TBody, TContext, TMetadata>({
+      config: { ...this.config, paramsSchema: finalSchema },
       middlewares: this.middlewares as unknown as Array<
         MiddlewareFunction<
-          z.output<T>,
+          z.output<typeof finalSchema>,
           z.output<TQuery>,
           z.output<TBody>,
           TContext,
@@ -189,23 +213,9 @@
   defineMetadata<T extends z.ZodType>(schema: T) {
     return new RouteHandlerBuilder<TParams, TQuery, TBody, TContext, T>({
       config: { ...this.config, metadataSchema: schema },
-<<<<<<< HEAD
-      middlewares: this.middlewares as unknown as Array<
-        MiddlewareFunction<
-          z.output<TParams>,
-          z.output<TQuery>,
-          z.output<TBody>,
-          TContext,
-          Record<string, unknown>,
-          z.output<T>
-        >
-      >,
+      middlewares: [],
       handleServerError: this.handleServerError,
       handleFormData: this.handleFormData,
-=======
-      middlewares: [],
-      handleServerError: this.handleServerError,
->>>>>>> 08425e61
       contextType: this.contextType,
       metadataValue: undefined,
     });
